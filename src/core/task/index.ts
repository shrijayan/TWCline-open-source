--- conflicted
+++ resolved
@@ -57,7 +57,6 @@
 import { ClineAskResponse, ClineCheckpointRestore } from "@shared/WebviewMessage"
 import { calculateApiCostAnthropic } from "@utils/cost"
 import { fileExistsAtPath } from "@utils/fs"
-import { createAndOpenGitHubIssue } from "@utils/github-url-utils"
 import { arePathsEqual, getReadablePath, isLocatedInWorkspace } from "@utils/path"
 import { fixModelHtmlEscaping, removeInvalidChars } from "@utils/string"
 import { AssistantMessageContent, parseAssistantMessage, ToolParamName, ToolUseName } from "@core/assistant-message"
@@ -117,10 +116,8 @@
 	private postMessageToWebview: (message: ExtensionMessage) => Promise<void>
 	private reinitExistingTaskFromId: (taskId: string) => Promise<void>
 	private cancelTask: () => Promise<void>
-	private controllerRef: WeakRef<any> // Reference to the Controller to avoid circular dependencies
 
 	readonly taskId: string
-	private taskIsFavorited?: boolean
 	api: ApiHandler
 	private terminalManager: TerminalManager
 	private urlContentFetcher: UrlContentFetcher
@@ -187,12 +184,7 @@
 		task?: string,
 		images?: string[],
 		historyItem?: HistoryItem,
-		customSystemPrompt?: string,
-		controller?: any,
 	) {
-		// Initialize controller reference - use directly passed controller if available
-		this.controllerRef = controller ? new WeakRef(controller) : new WeakRef({})
-		this.customSystemPrompt = customSystemPrompt
 		this.context = context
 		this.mcpHub = mcpHub
 		this.workspaceTracker = workspaceTracker
@@ -202,7 +194,9 @@
 		this.reinitExistingTaskFromId = reinitExistingTaskFromId
 		this.cancelTask = cancelTask
 		this.clineIgnoreController = new ClineIgnoreController(cwd)
-		// Initialization moved to startTask/resumeTaskFromHistory
+		this.clineIgnoreController.initialize().catch((error) => {
+			console.error("Failed to initialize ClineIgnoreController:", error)
+		})
 		this.terminalManager = new TerminalManager()
 		this.terminalManager.setShellIntegrationTimeout(shellIntegrationTimeout)
 		this.urlContentFetcher = new UrlContentFetcher(context)
@@ -217,7 +211,6 @@
 		// Initialize taskId first
 		if (historyItem) {
 			this.taskId = historyItem.id
-			this.taskIsFavorited = historyItem.isFavorited
 			this.conversationHistoryDeletedRange = historyItem.conversationHistoryDeletedRange
 		} else if (task || images) {
 			this.taskId = Date.now().toString()
@@ -328,12 +321,8 @@
 				size: taskDirSize,
 				shadowGitConfigWorkTree: await this.checkpointTracker?.getShadowGitConfigWorkTree(),
 				conversationHistoryDeletedRange: this.conversationHistoryDeletedRange,
-<<<<<<< HEAD
-				isFavorited: this.taskIsFavorited,
-=======
 				completed: isCompleted,
 				completedTs: completedTs,
->>>>>>> f4874d94
 			})
 		} catch (error) {
 			console.error("Failed to save cline messages:", error)
@@ -873,12 +862,6 @@
 	// Task lifecycle
 
 	private async startTask(task?: string, images?: string[]): Promise<void> {
-		try {
-			await this.clineIgnoreController.initialize()
-		} catch (error) {
-			console.error("Failed to initialize ClineIgnoreController:", error)
-			// Optionally, inform the user or handle the error appropriately
-		}
 		// conversationHistory (for API) and clineMessages (for webview) need to be in sync
 		// if the extension process were killed, then on restart the clineMessages might not be empty, so we need to set it to [] when we create a new Cline client (otherwise webview would show stale messages from previous session)
 		this.clineMessages = []
@@ -889,20 +872,6 @@
 		await this.say("text", task, images)
 
 		this.isInitialized = true
-
-		// Evaluate prompt quality for the first message in a new chat
-		if (task) {
-			// We use taskId to reference the controller instance
-			const controllerRef = this.controllerRef.deref()
-			if (controllerRef) {
-				// Use setTimeout to not block the chat initialization
-				setTimeout(() => {
-					controllerRef.evaluatePromptQuality(task).catch((error: unknown) => {
-						console.error("Error evaluating prompt quality:", error)
-					})
-				}, 0)
-			}
-		}
 
 		let imageBlocks: Anthropic.ImageBlockParam[] = formatResponse.imageBlocks(images)
 		await this.initiateTaskLoop([
@@ -915,12 +884,6 @@
 	}
 
 	private async resumeTaskFromHistory() {
-		try {
-			await this.clineIgnoreController.initialize()
-		} catch (error) {
-			console.error("Failed to initialize ClineIgnoreController:", error)
-			// Optionally, inform the user or handle the error appropriately
-		}
 		// UPDATE: we don't need this anymore since most tasks are now created with checkpoints enabled
 		// right now we let users init checkpoints for old tasks, assuming they're continuing them from the same workspace (which we never tied to tasks, so no way for us to know if it's opened in the right workspace)
 		// const doesShadowGitExist = await CheckpointTracker.doesShadowGitExist(this.taskId, this.controllerRef.deref())
@@ -1474,8 +1437,6 @@
 		return statusCode && !message.includes(statusCode.toString()) ? `${statusCode} - ${message}` : message
 	}
 
-	private customSystemPrompt?: string
-
 	async *attemptApiRequest(previousApiReqIndex: number): ApiStream {
 		// Wait for MCP servers to be connected before generating system prompt
 		await pWaitFor(() => this.mcpHub.isConnecting !== true, { timeout: 10_000 }).catch(() => {
@@ -1488,8 +1449,7 @@
 
 		const supportsBrowserUse = modelSupportsBrowserUse && !disableBrowserTool // only enable browser use if the model supports it and the user hasn't disabled it
 
-		let systemPrompt =
-			this.customSystemPrompt || (await SYSTEM_PROMPT(cwd, supportsBrowserUse, this.mcpHub, this.browserSettings))
+		let systemPrompt = await SYSTEM_PROMPT(cwd, supportsBrowserUse, this.mcpHub, this.browserSettings)
 
 		let settingsCustomInstructions = this.customInstructions?.trim()
 		const preferredLanguage = getLanguageKey(
@@ -1760,8 +1720,6 @@
 							return `[${block.name} for creating a new task]`
 						case "condense":
 							return `[${block.name}]`
-						case "report_bug":
-							return `[${block.name}]`
 						case "new_rule":
 							return `[${block.name} for '${block.params.path}']`
 					}
@@ -1967,7 +1925,7 @@
 											: "other_diff_error"
 
 									// Add telemetry for diff edit failure
-									telemetryService.captureDiffEditFailure(this.taskId, this.api.getModel().id, errorType)
+									telemetryService.captureDiffEditFailure(this.taskId, errorType)
 
 									pushToolResult(
 										formatResponse.toolError(
@@ -3189,135 +3147,6 @@
 							break
 						}
 					}
-					case "report_bug": {
-						const title = block.params.title
-						const what_happened = block.params.what_happened
-						const steps_to_reproduce = block.params.steps_to_reproduce
-						const api_request_output = block.params.api_request_output
-						const additional_context = block.params.additional_context
-
-						try {
-							if (block.partial) {
-								await this.ask(
-									"report_bug",
-									JSON.stringify({
-										title: removeClosingTag("title", title),
-										what_happened: removeClosingTag("what_happened", what_happened),
-										steps_to_reproduce: removeClosingTag("steps_to_reproduce", steps_to_reproduce),
-										api_request_output: removeClosingTag("api_request_output", api_request_output),
-										additional_context: removeClosingTag("additional_context", additional_context),
-									}),
-									block.partial,
-								).catch(() => {})
-								break
-							} else {
-								if (!title) {
-									this.consecutiveMistakeCount++
-									pushToolResult(await this.sayAndCreateMissingParamError("report_bug", "title"))
-									await this.saveCheckpoint()
-									break
-								}
-								if (!what_happened) {
-									this.consecutiveMistakeCount++
-									pushToolResult(await this.sayAndCreateMissingParamError("report_bug", "what_happened"))
-									await this.saveCheckpoint()
-									break
-								}
-								if (!steps_to_reproduce) {
-									this.consecutiveMistakeCount++
-									pushToolResult(await this.sayAndCreateMissingParamError("report_bug", "steps_to_reproduce"))
-									await this.saveCheckpoint()
-									break
-								}
-								if (!api_request_output) {
-									this.consecutiveMistakeCount++
-									pushToolResult(await this.sayAndCreateMissingParamError("report_bug", "api_request_output"))
-									await this.saveCheckpoint()
-									break
-								}
-								if (!additional_context) {
-									this.consecutiveMistakeCount++
-									pushToolResult(await this.sayAndCreateMissingParamError("report_bug", "additional_context"))
-									await this.saveCheckpoint()
-									break
-								}
-
-								this.consecutiveMistakeCount = 0
-
-								if (this.autoApprovalSettings.enabled && this.autoApprovalSettings.enableNotifications) {
-									showSystemNotification({
-										subtitle: "Cline wants to create a github issue...",
-										message: `Cline is suggesting to create a github issue with the title: ${title}`,
-									})
-								}
-
-								// Derive system information values algorithmically
-								const operatingSystem = os.platform() + " " + os.release()
-								const clineVersion =
-									vscode.extensions.getExtension("saoudrizwan.claude-dev")?.packageJSON.version || "Unknown"
-								const systemInfo = `VSCode: ${vscode.version}, Node.js: ${process.version}, Architecture: ${os.arch()}`
-								const providerAndModel = `${(await getGlobalState(this.getContext(), "apiProvider")) as string} / ${this.api.getModel().id}`
-
-								// Ask user for confirmation
-								const bugReportData = JSON.stringify({
-									title,
-									what_happened,
-									steps_to_reproduce,
-									api_request_output,
-									additional_context,
-									// Include derived values in the JSON for display purposes
-									provider_and_model: providerAndModel,
-									operating_system: operatingSystem,
-									system_info: systemInfo,
-									cline_version: clineVersion,
-								})
-
-								const { text, images } = await this.ask("report_bug", bugReportData, false)
-
-								// If the user provided a response, treat it as feedback
-								if (text || images?.length) {
-									await this.say("user_feedback", text ?? "", images)
-									pushToolResult(
-										formatResponse.toolResult(
-											`The user provided feedback on the Github issue generated:\n<feedback>\n${text}\n</feedback>`,
-											images,
-										),
-									)
-								} else {
-									// If no response, the user accepted the condensed version
-									pushToolResult(
-										formatResponse.toolResult(`The user accepted the creation of the Github issue.`),
-									)
-
-									try {
-										// Create a Map of parameters for the GitHub issue
-										const params = new Map<string, string>()
-										params.set("title", title)
-										params.set("operating-system", operatingSystem)
-										params.set("cline-version", clineVersion)
-										params.set("system-info", systemInfo)
-										params.set("additional-context", additional_context)
-										params.set("what-happened", what_happened)
-										params.set("steps", steps_to_reproduce)
-										params.set("provider-model", providerAndModel)
-										params.set("logs", api_request_output)
-
-										// Use our utility function to create and open the GitHub issue URL
-										// This bypasses VS Code's URI handling issues with special characters
-										await createAndOpenGitHubIssue("cline", "cline", "bug_report.yml", params)
-									} catch (error) {
-										console.error(`An error occurred while attempting to report the bug: ${error}`)
-									}
-								}
-								await this.saveCheckpoint()
-								break
-							}
-						} catch (error) {
-							await handleError("reporting bug", error)
-							await this.saveCheckpoint()
-							break
-						}
-					}
 					case "plan_mode_respond": {
 						const response: string | undefined = block.params.response
 						const optionsRaw: string | undefined = block.params.options
