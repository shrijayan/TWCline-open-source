// type that represents json data that is sent from extension to webview, called ExtensionMessage and has 'type' enum which can be 'plusButtonClicked' or 'settingsButtonClicked' or 'hello'

import { ApiConfiguration, ModelInfo } from "./api"
import { AutoApprovalSettings } from "./AutoApprovalSettings"
import { BrowserSettings } from "./BrowserSettings"
import { ChatSettings } from "./ChatSettings"
import { HistoryItem } from "./HistoryItem"
import { McpMode, McpServer } from "./mcp"

// webview will hold state
export interface ExtensionMessage {
	type:
		| "action"
		| "state"
		| "selectedImages"
		| "ollamaModels"
		| "lmStudioModels"
		| "theme"
		| "workspaceUpdated"
		| "invoke"
		| "partialMessage"
		| "openRouterModels"
		| "mcpServers"
		| "relinquishControl"
		| "vsCodeLmModels"
		| "requestVsCodeLmModels"
	text?: string
	action?:
		| "chatButtonClicked"
		| "mcpButtonClicked"
		| "settingsButtonClicked"
		| "historyButtonClicked"
		| "didBecomeVisible"
		| "accountLoginClicked"
		| "accountLogoutClicked"
	invoke?: "sendMessage" | "primaryButtonClick" | "secondaryButtonClick"
	state?: ExtensionState
	images?: string[]
	ollamaModels?: string[]
	lmStudioModels?: string[]
	vsCodeLmModels?: { vendor?: string; family?: string; version?: string; id?: string }[]
	filePaths?: string[]
	partialMessage?: ClineMessage
	openRouterModels?: Record<string, ModelInfo>
	mcpServers?: McpServer[]
<<<<<<< HEAD
	mode?: McpMode // For mcpEnabled message
=======
>>>>>>> 7191b0ac
}

export interface ExtensionState {
	version: string
	apiConfiguration?: ApiConfiguration
	customInstructions?: string
	uriScheme?: string
	currentTaskItem?: HistoryItem
	checkpointTrackerErrorMessage?: string
	clineMessages: ClineMessage[]
	taskHistory: HistoryItem[]
	shouldShowAnnouncement: boolean
	autoApprovalSettings: AutoApprovalSettings
	browserSettings: BrowserSettings
	chatSettings: ChatSettings
	isLoggedIn: boolean
	userInfo?: {
		displayName: string | null
		email: string | null
		photoURL: string | null
	}
}

export interface ClineMessage {
	ts: number
	type: "ask" | "say"
	ask?: ClineAsk
	say?: ClineSay
	text?: string
	images?: string[]
	partial?: boolean
	lastCheckpointHash?: string
	conversationHistoryIndex?: number
	conversationHistoryDeletedRange?: [number, number] // for when conversation history is truncated for API requests
}

export type ClineAsk =
	| "followup"
	| "plan_mode_response"
	| "command"
	| "command_output"
	| "completion_result"
	| "tool"
	| "api_req_failed"
	| "resume_task"
	| "resume_completed_task"
	| "mistake_limit_reached"
	| "auto_approval_max_req_reached"
	| "browser_action_launch"
	| "use_mcp_server"

export type ClineSay =
	| "task"
	| "error"
	| "api_req_started"
	| "api_req_finished"
	| "text"
	| "completion_result"
	| "user_feedback"
	| "user_feedback_diff"
	| "api_req_retried"
	| "command"
	| "command_output"
	| "tool"
	| "shell_integration_warning"
	| "browser_action_launch"
	| "browser_action"
	| "browser_action_result"
	| "mcp_server_request_started"
	| "mcp_server_response"
	| "use_mcp_server"
	| "diff_error"
	| "deleted_api_reqs"

export interface ClineSayTool {
	tool:
		| "editedExistingFile"
		| "newFileCreated"
		| "readFile"
		| "listFilesTopLevel"
		| "listFilesRecursive"
		| "listCodeDefinitionNames"
		| "searchFiles"
	path?: string
	diff?: string
	content?: string
	regex?: string
	filePattern?: string
}

// must keep in sync with system prompt
export const browserActions = ["launch", "click", "type", "scroll_down", "scroll_up", "close"] as const
export type BrowserAction = (typeof browserActions)[number]

export interface ClineSayBrowserAction {
	action: BrowserAction
	coordinate?: string
	text?: string
}

export type BrowserActionResult = {
	screenshot?: string
	logs?: string
	currentUrl?: string
	currentMousePosition?: string
}

export interface ClineAskUseMcpServer {
	serverName: string
	type: "use_mcp_tool" | "access_mcp_resource"
	toolName?: string
	arguments?: string
	uri?: string
}

export interface ClineApiReqInfo {
	request?: string
	tokensIn?: number
	tokensOut?: number
	cacheWrites?: number
	cacheReads?: number
	cost?: number
	cancelReason?: ClineApiReqCancelReason
	streamingFailedMessage?: string
}

export type ClineApiReqCancelReason = "streaming_failed" | "user_cancelled"

export const COMPLETION_RESULT_CHANGES_FLAG = "HAS_CHANGES"<|MERGE_RESOLUTION|>--- conflicted
+++ resolved
@@ -43,10 +43,6 @@
 	partialMessage?: ClineMessage
 	openRouterModels?: Record<string, ModelInfo>
 	mcpServers?: McpServer[]
-<<<<<<< HEAD
-	mode?: McpMode // For mcpEnabled message
-=======
->>>>>>> 7191b0ac
 }
 
 export interface ExtensionState {
